--- conflicted
+++ resolved
@@ -14,14 +14,10 @@
 import json
 from typing import List, Dict, Any
 
-<<<<<<< HEAD
 import streamlit_voice
-from models import Assertion
-=======
 import conflict_resolving
 from conflict_resolving import GlobalGraph
 from models import Assertion, Relationship
->>>>>>> 46496825
 from app import ClarusApp, create_clarus_app
 from structure import evaluate_relationship_quality
 
